--- conflicted
+++ resolved
@@ -1,21 +1,15 @@
 # DGtalTools-contrib  1.4 (beta)
 
-<<<<<<< HEAD
 - *Geometry2d*
   - rotNmap: new tools to apply a rotation in the input normal map (it
     rotates both the position and normals orientation to be
-    consistant. 
-   (Bertrand Kerautret [#70](https://github.com/DGtal-team/DGtalTools-contrib/pull/70))
-
-=======
-- *Geometry3d*
+    consistant. (Bertrand Kerautret [#70](https://github.com/DGtal-team/DGtalTools-contrib/pull/70))
   - meshAxisCutter: new tool cut the input mesh according one axis into several separate meshes.
    (Bertrand Kerautret [#71](https://github.com/DGtal-team/DGtalTools-contrib/pull/71))
   - basicEditMesh: improvement of mesh read using generic reader/writer. 
     (Bertrand Kerautret [#72](https://github.com/DGtal-team/DGtalTools-contrib/pull/72))
  
->>>>>>> e4ef7bdf
-# DGtalTools-contrib  1.3 
+ # DGtalTools-contrib  1.3 
 
 - *global*
   - Continuous integration does not use Travis anymore but Github Actions.
