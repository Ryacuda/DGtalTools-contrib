--- conflicted
+++ resolved
@@ -8,16 +8,11 @@
    (Bertrand Kerautret [#71](https://github.com/DGtal-team/DGtalTools-contrib/pull/71))
   - basicEditMesh: improvement of mesh read using generic reader/writer. 
     (Bertrand Kerautret [#72](https://github.com/DGtal-team/DGtalTools-contrib/pull/72))
-<<<<<<< HEAD
   - meshBasicEdit: new name of basicEditMesh and addition of a new
     option to rescale a shape according to its bounding box and a new size.
     (Bertrand Kerautret [#73](https://github.com/DGtal-team/DGtalTools-contrib/pull/73))
-
-# DGtalTools-contrib  1.3 
-=======
  
  # DGtalTools-contrib  1.3 
->>>>>>> 3eda14fe
 
 - *global*
   - Continuous integration does not use Travis anymore but Github Actions.
