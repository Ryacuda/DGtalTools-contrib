


# DGtalTools-contrib  0.9.4

- *Geometry2d*
  - LUTBasedNSDistanceTransform: Removed the dependency to libNetPBM. (Nicolas Normand,
  [#32](https://github.com/DGtal-team/DGtalTools-contrib/pull/32))

- *Geometry3d*
<<<<<<< HEAD
  - off2obj: tool to convert a mesh represented in off format into obj format.
  (Bertrand Kerautret, [#35](https://github.com/DGtal-team/DGtalTools-contrib/pull/32))

=======
  - off2sdp: a new tool to convert a mesh into a set of points (.sdp). It can
    extract the mesh vertices (by default) or the face centers. 
    (Bertrand Kerautret [33](https://github.com/DGtal-team/DGtalTools-contrib/pull/32)) 
  
  
>>>>>>> 647c2803
# DGtalTools-contrib  0.9.3

- *visualisation*
  - displayLineSegments: add a new tool allowing to display line segment in an output image. (Bertrand Kerautret)
  - meshViewerEdit: add a button to invert the current selection (Bertrand Kerautret)
  
- *Geometry2d*
  - houghLineDetect: to detect line segment from Hough transform (using OpenCV). 
  

# DGtalTools-contrib  0.9.2

- *visualisation*
  - graphViewer: add a new tool allowing to display graph from edges, vertex and radii.
    (Adrien Krahenbuhl)

- *Geometry3d*
  - xyzScale: a basic tool to adjust the scale of an xyz file. (Bertrand Kerautret)


# DGtalTools-contrib  0.9.1

- *Geometry2d*
 - meaningFullThickness: to display the meaningful thickness of digital contour. (Bertrand Kerautret)
 - LUTBasedNSDistanceTransform: Compute the 2D translated neighborhood-sequence distance transform of a binary image. (Nicolas Normand)
 - CumulativeSequenceTest and RationalBeattySequenceTest: tests from LUTBasedNSDistanceTransform. (Nicolas Normand)

- *Geometry3d*
 - basicEditMesh: to apply basic mesh edition (scale change, mesh face contraction, face filtering). (Bertrand Kerautret)
 - computeMeshDistances: computes for each face of a mesh A the minimal distance to another mesh B. (Bertrand Kerautret)
 - volLocalMax: extract the local maximas of a vol image within a spherical kernel. (Bertrand Kerautret)
 - basicMorphoFilter: apply basic morpho filter from a ball structural element. (Bertrand Kerautret)


- *visualisation*
 - displayTgtCoverAlphaTS: to display alpha-thick segment given on a simple contour. (Bertrand Kerautret)
 - meshViewerEdit: tool to visualize a mesh and to apply simple edits (face removal, color edits...). (Bertrand Kerautret)
<|MERGE_RESOLUTION|>--- conflicted
+++ resolved
@@ -8,17 +8,13 @@
   [#32](https://github.com/DGtal-team/DGtalTools-contrib/pull/32))
 
 - *Geometry3d*
-<<<<<<< HEAD
-  - off2obj: tool to convert a mesh represented in off format into obj format.
+ - off2sdp: a new tool to convert a mesh into a set of points (.sdp). It can
+    extract the mesh vertices (by default) or the face centers. 
+    (Bertrand Kerautret [33](https://github.com/DGtal-team/DGtalTools-contrib/pull/33)) 
+ - off2obj: tool to convert a mesh represented in off format into obj format.
   (Bertrand Kerautret, [#35](https://github.com/DGtal-team/DGtalTools-contrib/pull/32))
+  
 
-=======
-  - off2sdp: a new tool to convert a mesh into a set of points (.sdp). It can
-    extract the mesh vertices (by default) or the face centers. 
-    (Bertrand Kerautret [33](https://github.com/DGtal-team/DGtalTools-contrib/pull/32)) 
-  
-  
->>>>>>> 647c2803
 # DGtalTools-contrib  0.9.3
 
 - *visualisation*
