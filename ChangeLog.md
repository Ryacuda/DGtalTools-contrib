# DGtalTools-contrib  1.4 (beta)
- *build*
  - Remove STBimage preprocessor instruction used to fix MVSC that is 
    no more usefull since DGtal PR [175](https://github.com/DGtal-team/DGtal/pull/1715) 
    (Bertrand Kerautret [#79](https://github.com/DGtal-team/DGtalTools-contrib/pull/79))

- *global*
  - Continuous integration on windows does not use Appveyopr anymore but Github Actions.
   (Bertrand Kerautret [#77](https://github.com/DGtal-team/DGtalTools-contrib/pull/77))

- *Geometry2d*
  - rotNmap: new tools to apply a rotation in the input normal map (it
    rotates both the position and normals orientation to be
    consistant. (Bertrand Kerautret [#70](https://github.com/DGtal-team/DGtalTools-contrib/pull/70))
  - basicEditMesh: improvement of mesh read using generic reader/writer. 
    (Bertrand Kerautret [#72](https://github.com/DGtal-team/DGtalTools-contrib/pull/72))

- *visualisation*
  - graphViewer: new options to apply a scale factors on the radius input values
    and to display constant tube section. (Bertrand Kerautret [#74](https://github.com/DGtal-team/DGtalTools-contrib/pull/74))

# DGtalTools-contrib  1.3 
 
  - meshBasicEdit: new name of basicEditMesh and addition of a new
    option to rescale a shape according to its bounding box and a new size.
    (Bertrand Kerautret [#73](https://github.com/DGtal-team/DGtalTools-contrib/pull/73))
 
- *global*
  - Continuous integration does not use Travis anymore but Github Actions.
   (Bertrand Kerautret [#58](https://github.com/DGtal-team/DGtalTools-contrib/pull/58))

 - *Geometry3d*
  - basicMorphoFilter: fix a bug on the dilate/erode options. 
    (Bertrand Kerautret [#74](https://github.com/DGtal-team/DGtalTools-contrib/pull/74))  
  - graph2vol: new tool to transform graph based object into volumetric object. 
    (Bertrand Kerautret [#76](https://github.com/DGtal-team/DGtalTools-contrib/pull/76))
  - meshAxisCutter: new tool that cuts the input mesh according one axis into several separate meshes.
   (Bertrand Kerautret [#71](https://github.com/DGtal-team/DGtalTools-contrib/pull/71))
  - meshAxisCutter: new option to select range meshes.
   (Bertrand Kerautret [#80](https://github.com/DGtal-team/DGtalTools-contrib/pull/80))
  - meshAxisCutter: new tools to transform trunk mesh from input centerline and cylinder coordinates.
   (Bertrand Kerautret [#82](https://github.com/DGtal-team/DGtalTools-contrib/pull/82))

 - *visualisation*
  - polyMeshEdit: tool to edit a mesh (add local noise, remove selected faces).
    (Bertrand Kerautret [#78](https://github.com/DGtal-team/DGtalTools-contrib/pull/78))
<<<<<<< HEAD
   - polyMeshColorize: tool to colorize a mesh.
    (Bertrand Kerautret [#83](https://github.com/DGtal-team/DGtalTools-contrib/pull/83))

# DGtalTools-contrib  1.3 

- *global*
  - Continuous integration does not use Travis anymore but Github Actions.
   (Bertrand Kerautret [#58](https://github.com/DGtal-team/DGtalTools-contrib/pull/58))
=======
  - polyMeshEdit: fix preformance issue in display loop.
    (Bertrand Kerautret [#84](https://github.com/DGtal-team/DGtalTools-contrib/pull/84))
>>>>>>> 5e38f53f

- *Geometry3d*
  - volFillCCSize: new tool to fill each Connected Component with a value corresponding to the number of voxels of the CC.
    (Bertrand Kerauret [60](https://github.com/DGtal-team/DGtalTools-contrib/pull/60)
  - vol2meshAndNormals: new tool to estimate normal vectors (using VCM) from digital surface defined in 3D volume. It exports the mesh and the normal vectors. (backport Jacques-Olivier Lachaud from VCM repository and update with CLI)
    (Bertrand Kerautret and Jacques-Olivier Lachaud [#65](https://github.com/DGtal-team/DGtalTools-contrib/pull/65))
  - obj2off: converts an obj mesh to the .off format.
    (Bertrand Kerautret [#61](https://github.com/DGtal-team/DGtalTools-contrib/pull/61))
    
- *visualisation*
  - displayLineSegments: fix variable name and remove unused variables.
    (Phuc Ngo [#59](https://github.com/DGtal-team/DGtalTools-contrib/pull/59))
  - Fix autoEdge option of GraphViewer  (inverted interpretation from CLI transform)
    (Bertrand Kerautret with Craig Hiernard [#64](https://github.com/DGtal-team/DGtalTools-contrib/pull/64))



# DGtalTools-contrib  1.2

- *global*
  - Fix Appveyor and Travis  wioth old default osx_image with xcode12.2 and remove non used boost
    cmake references. (Bertrand Kerautret [#53](https://github.com/DGtal-team/DGtalTools-contrib/pull/53)) 




# DGtalTools-contrib  1.1

- *global*
  -  New way to handle command line options of DGtalTools-contrib by using CLI11 instead
     boost program option. (Phuc Ngo and Bertrand Kerautret 
     [#51](https://github.com/DGtal-team/DGtalTools-contrib/pull/51))     

- *visualisation*
  - graphViewer: fix compilation issue.
    (Phuc Ngo  [#47](https://github.com/DGtal-team/DGtalTools-contrib/pull/47))
  - graphViewer: fix display issue.
    (Phuc Ngo  [#46](https://github.com/DGtal-team/DGtalTools-contrib/pull/46))
    
- *global*
  - fix Cmake and CPP11 check
  (Bertrand Kerautret [#48](https://github.com/DGtal-team/DGtalTools-contrib/pull/48))


- *Geometry3d*
  - fix off2obj: the colors of .off are now well exported in obj.
   (Bertrand Kerautret [#49](https://github.com/DGtal-team/DGtalTools-contrib/pull/49))   


# DGtalTools-contrib  1.0
- *visualisation*
  - displayLineSegments: new option to display a second set of lines.
    (Bertrand Kerautret, 
    [#43](https://github.com/DGtal-team/DGtalTools-contrib/pull/43))
 - displaySet2dPts: new tool to display sets of 2d points.
    (Bertrand Kerautret, 
    [#44](https://github.com/DGtal-team/DGtalTools-contrib/pull/44))
- *global*
  - Fix PointVector implicit conversion (in link to DGtal PR #1345)
    (Bertrand Kerautret 
    [#45](https://github.com/DGtal-team/DGtalTools/pull/45))

# DGtalTools-contrib  0.9.4
- *global*
  - Fix for the last QGLViewer version (2.7). (Bertrand Kerautret, [#40](https://github.com/DGtal-team/DGtalTools-contrib/pull/40))

- *visualisation*
  - graphViewer: new option to generate edges from vertex points and to 
    customize vertex color (Bertrand Kerautret, 
    [#33](https://github.com/DGtal-team/DGtalTools-contrib/pull/33))

- *Geometry2d*
  - LUTBasedNSDistanceTransform: Removed the dependency to libNetPBM. (Nicolas Normand,
  [#32](https://github.com/DGtal-team/DGtalTools-contrib/pull/32))
  - thresholdRosin: implementation of Rosin's algorithm to compute threshold of an unimodal intensity histogram (Van-Tho
    Nguyen and Bertrand Kerautret, [#36](https://github.com/DGtal-team/DGtalTools-contrib/pull/36))

- *Geometry3d*
 - off2sdp: a new tool to convert a mesh into a set of points (.sdp). It can
    extract the mesh vertices (by default) or the face centers. 
    (Bertrand Kerautret, [33](https://github.com/DGtal-team/DGtalTools-contrib/pull/33)) 
 - off2obj: tool to convert a mesh represented in off format into obj format.
  (Bertrand Kerautret, [#35](https://github.com/DGtal-team/DGtalTools-contrib/pull/32))
  

# DGtalTools-contrib  0.9.3

- *visualisation*
  - displayLineSegments: add a new tool allowing to display line segment in an output image. (Bertrand Kerautret)
  - meshViewerEdit: add a button to invert the current selection (Bertrand Kerautret)
  
- *Geometry2d*
  - houghLineDetect: to detect line segment from Hough transform (using OpenCV). 
  

# DGtalTools-contrib  0.9.2

- *visualisation*
  - graphViewer: add a new tool allowing to display graph from edges, vertex and radii.
    (Adrien Krahenbuhl)

- *Geometry3d*
  - xyzScale: a basic tool to adjust the scale of an xyz file. (Bertrand Kerautret)


# DGtalTools-contrib  0.9.1

- *Geometry2d*
 - meaningFullThickness: to display the meaningful thickness of digital contour. (Bertrand Kerautret)
 - LUTBasedNSDistanceTransform: Compute the 2D translated neighborhood-sequence distance transform of a binary image. (Nicolas Normand)
 - CumulativeSequenceTest and RationalBeattySequenceTest: tests from LUTBasedNSDistanceTransform. (Nicolas Normand)

- *Geometry3d*
 - basicEditMesh: to apply basic mesh edition (scale change, mesh face contraction, face filtering). (Bertrand Kerautret)
 - computeMeshDistances: computes for each face of a mesh A the minimal distance to another mesh B. (Bertrand Kerautret)
 - volLocalMax: extract the local maximas of a vol image within a spherical kernel. (Bertrand Kerautret)
 - basicMorphoFilter: apply basic morpho filter from a ball structural element. (Bertrand Kerautret)


- *visualisation*
 - displayTgtCoverAlphaTS: to display alpha-thick segment given on a simple contour. (Bertrand Kerautret)
 - meshViewerEdit: tool to visualize a mesh and to apply simple edits (face removal, color edits...). (Bertrand Kerautret)
<|MERGE_RESOLUTION|>--- conflicted
+++ resolved
@@ -44,8 +44,9 @@
  - *visualisation*
   - polyMeshEdit: tool to edit a mesh (add local noise, remove selected faces).
     (Bertrand Kerautret [#78](https://github.com/DGtal-team/DGtalTools-contrib/pull/78))
-<<<<<<< HEAD
-   - polyMeshColorize: tool to colorize a mesh.
+  - polyMeshEdit: fix preformance issue in display loop.
+    (Bertrand Kerautret [#84](https://github.com/DGtal-team/DGtalTools-contrib/pull/84))
+  - polyMeshColorize: tool to colorize a mesh.
     (Bertrand Kerautret [#83](https://github.com/DGtal-team/DGtalTools-contrib/pull/83))
 
 # DGtalTools-contrib  1.3 
@@ -53,10 +54,6 @@
 - *global*
   - Continuous integration does not use Travis anymore but Github Actions.
    (Bertrand Kerautret [#58](https://github.com/DGtal-team/DGtalTools-contrib/pull/58))
-=======
-  - polyMeshEdit: fix preformance issue in display loop.
-    (Bertrand Kerautret [#84](https://github.com/DGtal-team/DGtalTools-contrib/pull/84))
->>>>>>> 5e38f53f
 
 - *Geometry3d*
   - volFillCCSize: new tool to fill each Connected Component with a value corresponding to the number of voxels of the CC.
