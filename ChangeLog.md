# DGtalTools-contrib  1.3 

- Fix autoEdge option of GraphViewer  (inverted interpretation from CLI transform)
  (Bertrand Kerautret with Craig Hiernard [#64](https://github.com/DGtal-team/DGtalTools-contrib/pull/64))

- Continuous integration does not use Travis anymore but Github Actions.
  (Bertrand Kerautret [#58](https://github.com/DGtal-team/DGtalTools-contrib/pull/58))

- *visualisation*
  - displayLineSegments: fix variable name and remove unused variables.
   (Phuc Ngo [#59](https://github.com/DGtal-team/DGtalTools-contrib/pull/59))

- *Geometry3d*
<<<<<<< HEAD
   - volFillCCSize: new tool to fill each Connected Component with a value corresponding to the number of voxels of the CC.
=======
   - volFillCCSize: new tool to fill each Connected Component with a value corresponding to the number of voxels of the CC.     
   - vol2meshAndNormals: new tool to estimate normal vectors (using VCM) from digital surface defined in 3D volume. It exports the mesh and the normal vectors. (backport Jacques-Olivier Lachaud from VCM repository and update with CLI)
    (Bertrand Kerautret and Jacques-Olivier Lachaud [#65](https://github.com/DGtal-team/DGtalTools-contrib/pull/65))
>>>>>>> 2d4c8474

- *geometry3d*
  - obj2off: converts an obj mesh to the .off format.
    (Bertrand Kerautret [#61](https://github.com/DGtal-team/DGtalTools-contrib/pull/61))
    



# DGtalTools-contrib  1.2

- *global*
  - Fix Appveyor and Travis  wioth old default osx_image with xcode12.2 and remove non used boost
    cmake references. (Bertrand Kerautret [#53](https://github.com/DGtal-team/DGtalTools-contrib/pull/53)) 




# DGtalTools-contrib  1.1

- *global*
  -  New way to handle command line options of DGtalTools-contrib by using CLI11 instead
     boost program option. (Phuc Ngo and Bertrand Kerautret 
     [#51](https://github.com/DGtal-team/DGtalTools-contrib/pull/51))     

- *visualisation*
  - graphViewer: fix compilation issue.
    (Phuc Ngo  [#47](https://github.com/DGtal-team/DGtalTools-contrib/pull/47))
  - graphViewer: fix display issue.
    (Phuc Ngo  [#46](https://github.com/DGtal-team/DGtalTools-contrib/pull/46))
    
- *global*
  - fix Cmake and CPP11 check
  (Bertrand Kerautret [#48](https://github.com/DGtal-team/DGtalTools-contrib/pull/48))


- *Geometry3d*
  - fix off2obj: the colors of .off are now well exported in obj.
   (Bertrand Kerautret [#49](https://github.com/DGtal-team/DGtalTools-contrib/pull/49))   


# DGtalTools-contrib  1.0
- *visualisation*
  - displayLineSegments: new option to display a second set of lines.
    (Bertrand Kerautret, 
    [#43](https://github.com/DGtal-team/DGtalTools-contrib/pull/43))
 - displaySet2dPts: new tool to display sets of 2d points.
    (Bertrand Kerautret, 
    [#44](https://github.com/DGtal-team/DGtalTools-contrib/pull/44))
- *global*
  - Fix PointVector implicit conversion (in link to DGtal PR #1345)
    (Bertrand Kerautret 
    [#45](https://github.com/DGtal-team/DGtalTools/pull/45))

# DGtalTools-contrib  0.9.4
- *global*
  - Fix for the last QGLViewer version (2.7). (Bertrand Kerautret, [#40](https://github.com/DGtal-team/DGtalTools-contrib/pull/40))

- *visualisation*
  - graphViewer: new option to generate edges from vertex points and to 
    customize vertex color (Bertrand Kerautret, 
    [#33](https://github.com/DGtal-team/DGtalTools-contrib/pull/33))

- *Geometry2d*
  - LUTBasedNSDistanceTransform: Removed the dependency to libNetPBM. (Nicolas Normand,
  [#32](https://github.com/DGtal-team/DGtalTools-contrib/pull/32))
  - thresholdRosin: implementation of Rosin's algorithm to compute threshold of an unimodal intensity histogram (Van-Tho
    Nguyen and Bertrand Kerautret, [#36](https://github.com/DGtal-team/DGtalTools-contrib/pull/36))

- *Geometry3d*
 - off2sdp: a new tool to convert a mesh into a set of points (.sdp). It can
    extract the mesh vertices (by default) or the face centers. 
    (Bertrand Kerautret, [33](https://github.com/DGtal-team/DGtalTools-contrib/pull/33)) 
 - off2obj: tool to convert a mesh represented in off format into obj format.
  (Bertrand Kerautret, [#35](https://github.com/DGtal-team/DGtalTools-contrib/pull/32))
  

# DGtalTools-contrib  0.9.3

- *visualisation*
  - displayLineSegments: add a new tool allowing to display line segment in an output image. (Bertrand Kerautret)
  - meshViewerEdit: add a button to invert the current selection (Bertrand Kerautret)
  
- *Geometry2d*
  - houghLineDetect: to detect line segment from Hough transform (using OpenCV). 
  

# DGtalTools-contrib  0.9.2

- *visualisation*
  - graphViewer: add a new tool allowing to display graph from edges, vertex and radii.
    (Adrien Krahenbuhl)

- *Geometry3d*
  - xyzScale: a basic tool to adjust the scale of an xyz file. (Bertrand Kerautret)


# DGtalTools-contrib  0.9.1

- *Geometry2d*
 - meaningFullThickness: to display the meaningful thickness of digital contour. (Bertrand Kerautret)
 - LUTBasedNSDistanceTransform: Compute the 2D translated neighborhood-sequence distance transform of a binary image. (Nicolas Normand)
 - CumulativeSequenceTest and RationalBeattySequenceTest: tests from LUTBasedNSDistanceTransform. (Nicolas Normand)

- *Geometry3d*
 - basicEditMesh: to apply basic mesh edition (scale change, mesh face contraction, face filtering). (Bertrand Kerautret)
 - computeMeshDistances: computes for each face of a mesh A the minimal distance to another mesh B. (Bertrand Kerautret)
 - volLocalMax: extract the local maximas of a vol image within a spherical kernel. (Bertrand Kerautret)
 - basicMorphoFilter: apply basic morpho filter from a ball structural element. (Bertrand Kerautret)


- *visualisation*
 - displayTgtCoverAlphaTS: to display alpha-thick segment given on a simple contour. (Bertrand Kerautret)
 - meshViewerEdit: tool to visualize a mesh and to apply simple edits (face removal, color edits...). (Bertrand Kerautret)
<|MERGE_RESOLUTION|>--- conflicted
+++ resolved
@@ -11,13 +11,10 @@
    (Phuc Ngo [#59](https://github.com/DGtal-team/DGtalTools-contrib/pull/59))
 
 - *Geometry3d*
-<<<<<<< HEAD
    - volFillCCSize: new tool to fill each Connected Component with a value corresponding to the number of voxels of the CC.
-=======
-   - volFillCCSize: new tool to fill each Connected Component with a value corresponding to the number of voxels of the CC.     
+     (Bertrand Kerauret [60](https://github.com/DGtal-team/DGtalTools-contrib/pull/60)
    - vol2meshAndNormals: new tool to estimate normal vectors (using VCM) from digital surface defined in 3D volume. It exports the mesh and the normal vectors. (backport Jacques-Olivier Lachaud from VCM repository and update with CLI)
     (Bertrand Kerautret and Jacques-Olivier Lachaud [#65](https://github.com/DGtal-team/DGtalTools-contrib/pull/65))
->>>>>>> 2d4c8474
 
 - *geometry3d*
   - obj2off: converts an obj mesh to the .off format.
