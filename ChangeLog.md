# DGtalTools-contrib  1.0
- *visualisation*
  - displayLineSegments: new option to display a second set of lines.
    (Bertrand Kerautret, 
<<<<<<< HEAD
    [#43](https://github.com/DGtal-team/DGtalTools-contrib/pull/43))
  - displaySet2dPts: new tool to display sets of 2d points.
    (Bertrand Kerautret, 
    [#44](https://github.com/DGtal-team/DGtalTools-contrib/pull/44))

=======
    [#33](https://github.com/DGtal-team/DGtalTools-contrib/pull/43))
- *global*
  - Fix PointVector implicit conversion (in link to DGtal PR #1345)
    (Bertrand Kerautret 
    [#45](https://github.com/DGtal-team/DGtalTools/pull/45))
>>>>>>> 50adfde1

# DGtalTools-contrib  0.9.4
- *global*
  - Fix for the last QGLViewer version (2.7). (Bertrand Kerautret, [#40](https://github.com/DGtal-team/DGtalTools-contrib/pull/40))

- *visualisation*
  - graphViewer: new option to generate edges from vertex points and to 
    customize vertex color (Bertrand Kerautret, 
    [#33](https://github.com/DGtal-team/DGtalTools-contrib/pull/33))

- *Geometry2d*
  - LUTBasedNSDistanceTransform: Removed the dependency to libNetPBM. (Nicolas Normand,
  [#32](https://github.com/DGtal-team/DGtalTools-contrib/pull/32))
  - thresholdRosin: implementation of Rosin's algorithm to compute threshold of an unimodal intensity histogram (Van-Tho
    Nguyen and Bertrand Kerautret, [#36](https://github.com/DGtal-team/DGtalTools-contrib/pull/36))

- *Geometry3d*
 - off2sdp: a new tool to convert a mesh into a set of points (.sdp). It can
    extract the mesh vertices (by default) or the face centers. 
    (Bertrand Kerautret, [33](https://github.com/DGtal-team/DGtalTools-contrib/pull/33)) 
 - off2obj: tool to convert a mesh represented in off format into obj format.
  (Bertrand Kerautret, [#35](https://github.com/DGtal-team/DGtalTools-contrib/pull/32))
  

# DGtalTools-contrib  0.9.3

- *visualisation*
  - displayLineSegments: add a new tool allowing to display line segment in an output image. (Bertrand Kerautret)
  - meshViewerEdit: add a button to invert the current selection (Bertrand Kerautret)
  
- *Geometry2d*
  - houghLineDetect: to detect line segment from Hough transform (using OpenCV). 
  

# DGtalTools-contrib  0.9.2

- *visualisation*
  - graphViewer: add a new tool allowing to display graph from edges, vertex and radii.
    (Adrien Krahenbuhl)

- *Geometry3d*
  - xyzScale: a basic tool to adjust the scale of an xyz file. (Bertrand Kerautret)


# DGtalTools-contrib  0.9.1

- *Geometry2d*
 - meaningFullThickness: to display the meaningful thickness of digital contour. (Bertrand Kerautret)
 - LUTBasedNSDistanceTransform: Compute the 2D translated neighborhood-sequence distance transform of a binary image. (Nicolas Normand)
 - CumulativeSequenceTest and RationalBeattySequenceTest: tests from LUTBasedNSDistanceTransform. (Nicolas Normand)

- *Geometry3d*
 - basicEditMesh: to apply basic mesh edition (scale change, mesh face contraction, face filtering). (Bertrand Kerautret)
 - computeMeshDistances: computes for each face of a mesh A the minimal distance to another mesh B. (Bertrand Kerautret)
 - volLocalMax: extract the local maximas of a vol image within a spherical kernel. (Bertrand Kerautret)
 - basicMorphoFilter: apply basic morpho filter from a ball structural element. (Bertrand Kerautret)


- *visualisation*
 - displayTgtCoverAlphaTS: to display alpha-thick segment given on a simple contour. (Bertrand Kerautret)
 - meshViewerEdit: tool to visualize a mesh and to apply simple edits (face removal, color edits...). (Bertrand Kerautret)
<|MERGE_RESOLUTION|>--- conflicted
+++ resolved
@@ -2,19 +2,14 @@
 - *visualisation*
   - displayLineSegments: new option to display a second set of lines.
     (Bertrand Kerautret, 
-<<<<<<< HEAD
-    [#43](https://github.com/DGtal-team/DGtalTools-contrib/pull/43))
-  - displaySet2dPts: new tool to display sets of 2d points.
+    [#33](https://github.com/DGtal-team/DGtalTools-contrib/pull/43))
+ - displaySet2dPts: new tool to display sets of 2d points.
     (Bertrand Kerautret, 
     [#44](https://github.com/DGtal-team/DGtalTools-contrib/pull/44))
-
-=======
-    [#33](https://github.com/DGtal-team/DGtalTools-contrib/pull/43))
 - *global*
   - Fix PointVector implicit conversion (in link to DGtal PR #1345)
     (Bertrand Kerautret 
     [#45](https://github.com/DGtal-team/DGtalTools/pull/45))
->>>>>>> 50adfde1
 
 # DGtalTools-contrib  0.9.4
 - *global*
