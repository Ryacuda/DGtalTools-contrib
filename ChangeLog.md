--- conflicted
+++ resolved
@@ -1,17 +1,11 @@
 # DGtalTools-contrib  1.4 (beta)
 
-<<<<<<< HEAD
-- *Geometry3d *
+- *Geometry3d*
   - meshAxisCutter: new tool cut the input mesh according one axis into several separate meshes.
    (Bertrand Kerautret [#71](https://github.com/DGtal-team/DGtalTools-contrib/pull/71))
-
-=======
-- *Geometry3d*
-
   - basicEditMesh: improvement of mesh read using generic reader/writer. 
     (Bertrand Kerautret [#72](https://github.com/DGtal-team/DGtalTools-contrib/pull/72))
  
->>>>>>> 92f74e6c
 # DGtalTools-contrib  1.3 
 
 - *global*
