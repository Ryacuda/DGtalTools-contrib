--- conflicted
+++ resolved
@@ -1,13 +1,10 @@
 # DGtalTools-contrib  1.3 (beta)
 
-<<<<<<< HEAD
 - Continuous integration does not use Travis anymore but Github Actions.
   (Bertrand Kerautret [#58](https://github.com/DGtal-team/DGtalTools-contrib/pull/58))
-=======
 - *visualisation*
   - displayLineSegments: fix variable name and remove unused variables.
    (Phuc Ngo  [#59](https://github.com/DGtal-team/DGtalTools-contrib/pull/59))
->>>>>>> 51f1203b
 
 
 
