--- conflicted
+++ resolved
@@ -22,23 +22,14 @@
     (Bertrand Kerautret [#74](https://github.com/DGtal-team/DGtalTools-contrib/pull/74))  
   - graph2vol: new tool to transform graph based object into volumetric object. 
     (Bertrand Kerautret [#76](https://github.com/DGtal-team/DGtalTools-contrib/pull/76))
-<<<<<<< HEAD
-  - meshAxisCutter: new tool cut the input mesh according one axis into several separate meshes.
+  - meshAxisCutter: new tool that cuts the input mesh according one axis into several separate meshes.
    (Bertrand Kerautret [#71](https://github.com/DGtal-team/DGtalTools-contrib/pull/71))
   - meshAxisCutter: new option to select range meshes.
    (Bertrand Kerautret [#80](https://github.com/DGtal-team/DGtalTools-contrib/pull/80))
   - computeMeshDistances: Reduce complexity with search using face mapping.
    (Bertrand Kerautret [#81](https://github.com/DGtal-team/DGtalTools-contrib/pull/81))
 
-- *visualisation*
-=======
-  - meshAxisCutter: new tool that cuts the input mesh according one axis into several separate meshes.
-   (Bertrand Kerautret [#71](https://github.com/DGtal-team/DGtalTools-contrib/pull/71))
-  - meshAxisCutter: new option to select range meshes.
-   (Bertrand Kerautret [#80](https://github.com/DGtal-team/DGtalTools-contrib/pull/80))
-
  - *visualisation*
->>>>>>> d83c7eee
   - polyMeshEdit: tool to edit a mesh (add local noise, remove selected faces).
     (Bertrand Kerautret [#78](https://github.com/DGtal-team/DGtalTools-contrib/pull/78))
 
