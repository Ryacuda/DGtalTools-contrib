--- conflicted
+++ resolved
@@ -1,12 +1,8 @@
 SET(DGTAL_TOOLS_DEVEL_SRC
     basicEditMesh
-<<<<<<< HEAD
-    compareErrorMesh
-    basicMorphoFilter
-=======
     computeMeshDistances
     volLocalMax
->>>>>>> 0c8f09a9
+	basicMorphoFilter
 )
 
 
