--- conflicted
+++ resolved
@@ -25,15 +25,12 @@
        2012 pp. 372--379)]
 
 
-<<<<<<< HEAD
-=======
 | ![](https://cloud.githubusercontent.com/assets/772865/12481234/048994c0-c048-11e5-8c64-0e6baea4c62c.png)  |
 | :-: |
 | meaningFullThickness |
 
 
 
->>>>>>> 9d46a0cc
 
 Geometry3d
 ----------
@@ -45,15 +42,12 @@
    - volLocalMax: extract the local maximas of a vol image within a spherical kernel.
 
 
-<<<<<<< HEAD
-=======
 | ![](https://cloud.githubusercontent.com/assets/772865/12481207/d20d246c-c047-11e5-8986-ae17a582c977.png)  |
 | :-: |
 | computeMeshDistances |
 
 
 
->>>>>>> 9d46a0cc
 Visualisation
 -------------
 
