--- conflicted
+++ resolved
@@ -1,13 +1,4 @@
 # DGtalTools-contrib
-<<<<<<< HEAD
-Various tools from the community built using DGtal
-
-
-
-
- - volLocalMax: extract the local maximas of a vol image within a spherical 
-   kernel.
-=======
 
 Various tools from the community built using DGtal. Contrary to the DGtalTools project, these tools are not necessary final but can be considered as development tools or prototypes used to share recent research in progress.
 
@@ -51,4 +42,9 @@
 This section, can contain all tools related to visualisation:
 
    - displayTgtCoverAlphaTS: to display alpha-thick segment given on a simple contour.
->>>>>>> 8df5f016
+
+
+
+
+ - volLocalMax: extract the local maximas of a vol image within a spherical 
+   kernel.